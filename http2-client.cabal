--- conflicted
+++ resolved
@@ -34,12 +34,7 @@
                      , network >= 2.6 && < 3.2
                      , stm >= 2.4 && < 2.8
                      , time >= 1.8 && < 1.15
-<<<<<<< HEAD
                      , tls >= 1.8.0 && < 2.0.3
-=======
-                     , tls >= 2.0 && < 2.0.3
-
->>>>>>> 90b3da28
                      , transformers-base >= 0.4 && < 0.5
   default-language:    Haskell2010
 
